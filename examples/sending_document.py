from os import getenv
from heyoo import WhatsApp
from dotenv import load_dotenv

if __name__ == "__main__":
    load_dotenv()
<<<<<<< HEAD
    messenger = WhatsApp(token=getenv("TOKEN"),phone_number_id=getenv("PHONE_NUMBER_ID"))
=======
    messenger = WhatsApp(token=getenv("TOKEN"), phone_number_id=getenv("PhoneNumberID"))
>>>>>>> 7dfdb998

    response = messenger.send_document(
        document="http://www.africau.edu/images/default/sample.pdf",
        recipient_id="255757294146",
    )

    print(response)<|MERGE_RESOLUTION|>--- conflicted
+++ resolved
@@ -4,11 +4,8 @@
 
 if __name__ == "__main__":
     load_dotenv()
-<<<<<<< HEAD
-    messenger = WhatsApp(token=getenv("TOKEN"),phone_number_id=getenv("PHONE_NUMBER_ID"))
-=======
-    messenger = WhatsApp(token=getenv("TOKEN"), phone_number_id=getenv("PhoneNumberID"))
->>>>>>> 7dfdb998
+
+    messenger = WhatsApp(token=getenv("TOKEN"), phone_number_id=getenv("PHONE_NUMBER_ID"))
 
     response = messenger.send_document(
         document="http://www.africau.edu/images/default/sample.pdf",
