<<<<<<< HEAD
<samp>

# [heyoo](https://pypi.org/project/heyoo/)

[![Made in Tanzania](https://img.shields.io/badge/made%20in-tanzania-008751.svg?style=flat-square)](https://github.com/Tanzania-Developers-Community/made-in-tanzania)
[![Downloads](https://pepy.tech/badge/heyoo)](https://pepy.tech/project/heyoo)
[![Downloads](https://pepy.tech/badge/heyoo/month)](https://pepy.tech/project/heyoo)
[![Downloads](https://pepy.tech/badge/heyoo/week)](https://pepy.tech/project/heyoo)

Unofficial python wrapper to [WhatsApp Cloud API](https://developers.facebook.com/docs/whatsapp/cloud-api)

## Features supported

1. Sending messages
2. Marking messages as read
3. Sending  Media (images, audio, video and documents)
4. Sending location
5. Sending interactive buttons
6. Sending template messages
7. Parsing messages and media received

## Getting started

To get started with **heyoo**, you have to firstly install the libary either directly or using *pip*.

### Installation directly

Use git to clone or you can also manually download the project repository just as shown below;

```bash
$ git clone https://github.com/Neurotech-HQ/heyoo
$ cd heyoo
heyoo $ python setup.py install 
```

### Installing from pip

```bash
# For Windows 

pip install  --upgrade heyoo

#For Linux | MAC 

pip3 install --upgrade heyoo
```

### Running on Docker
To run an instance in docker run the commands below
```bash
$ docker compose build
$ docker compose up
```

## Setting up

To get started using this package, you will need **TOKEN** and **TEST WHATSAPP NUMBER** which you can get by from [Facebook Developer Portal](https://developers.facebook.com/)

Here are steps to follow for you to get started

1. [Go to your apps](https://developers.facebook.com/apps)
2. [create an app](https://developers.facebook.com/apps/create/)
3. Select Business >> Business
4. It will prompt you to enter basic app informations
5. It will ask you to add products to your app
    a. Add WhatsApp Messenger
6. Right there you will see a your **TOKEN** and **TEST WHATSAPP NUMBER** and its phone_number_id
7. Lastly verify the number you will be using for testing on the **To** field.

Once you're follow the above procedures, now you're ready to start hacking with the Wrapper.

## Authentication

Here how you authenticate your application, you need to specify two things the ```TOKEN``` and ```phone_number_id``` of your test number

```python
>>> from heyoo import WhatsApp
>>> messenger = WhatsApp('TOKEN',  phone_number_id='104xxxxxx')
```

Once you have authenticated your app, now you can start using the above mentioned feature as shown above;

> Apparently it is only possible to send messages other than templates after the target phone responds to an initial message. Reference: <https://developers.facebook.com/community/threads/425605939396247/>

## Logging

You can configure your own log level. This is an example to set the log level to info. By default only Error messages are logged.

```python
import logging

logging.basicConfig(
    level=logging.INFO,
    format="%(asctime)s - %(name)s - %(levelname)s - %(message)s",
)
```

## Sending Messanges

Use this method to send text message to a WhatsApp number.

```python
>>> messenger.send_message('Your message ', 'Mobile eg: 255757xxxxx')
```

## Marking messages as read

Use this method to mark a previously sent text message as read.

```python
>>> messenger.mark_as_read('Message ID')
```
    
## Sending Images

When sending media(image, video, audio, gif and document ), you can either specify a link containing  the media or specify object id, you can do this using the same method.

By default all media methods assume you're sending link containing media but you can change this by specifying the ```link=False```.

Here an example;

```python
>>> messenger.send_image(
        image="https://i.imgur.com/Fh7XVYY.jpeg",
        recipient_id="255757xxxxxx",
    )
```

> Note: You can also send media from your local machine but you have to upload it first to Whatsapp Cloud API, you can do this using the ```upload_media``` method. and then use the returned object id to send the media.

Here an example;

```python
>>> media_id = messenger.upload_media(
        media='path/to/media',
    )['id']
>>> messenger.send_image(
        image=media_id,
        recipient_id="255757xxxxxx",
        link=False
    )
```

> Note: Don't forget to set the link to False, and also you can use the same technique for sending video, audio, gif and document from your local machine.

## Sending Video

Here an example;

```python

>>> messenger.send_video(
        video="https://www.youtube.com/watch?v=K4TOrB7at0Y",
        recipient_id="255757xxxxxx",
    )
```

## Sending Audio

Here an example;

```python
>>> messenger.send_audio(
        audio="https://www.soundhelix.com/examples/mp3/SoundHelix-Song-1.mp3",
        recipient_id="255757xxxxxx",
    )
```

## Sending Document

Here an example;

```python
>>> messenger.send_document(
        document="http://www.africau.edu/images/default/sample.pdf",
        recipient_id="255757xxxxxx",
    )
```

## Sending Location

Here an example;

```python
>>> messenger.send_location(
        lat=1.29,
        long=103.85,
        name="Singapore",
        address="Singapore",
        recipient_id="255757xxxxxx",
    )
```

## Sending Interactive buttons

Here an example;

> Note: row button title may not exceed 20 characters otherwise your message will not be sent to the target phone.

```python
>>> messenger.send_button(
        recipient_id="255757xxxxxx",
        button={
            "header": "Header Testing",
            "body": "Body Testing",
            "footer": "Footer Testing",
            "action": {
                "button": "Button Testing",
                "sections": [
                    {
                        "title": "iBank",
                        "rows": [
                            {"id": "row 1", "title": "Send Money", "description": ""},
                            {
                                "id": "row 2",
                                "title": "Withdraw money",
                                "description": "",
                            },
                        ],
                    }
                ],
            },
        },
    )
```

## Sending Interactive reply buttons

Here an example;

> Send reply button only displays three reply buttons, if it exceeds three reply buttons, it will raise an error and your message will not be sent.

```python
>>> messenger.send_reply_button(
        recipient_id="255757xxxxxx",
        button={
            "type": "button",
            "body": {
                "text": "This is a test button"
            },
            "action": {
                "buttons": [
                    {
                        "type": "reply",
                        "reply": {
                            "id": "b1",
                            "title": "This is button 1"
                        }
                    },
                    {
                        "type": "reply",
                        "reply": {
                            "id": "b2",
                            "title": "this is button 2"
                        }
                    }
                ]
            }
      },
    )
```

## Sending a Template Messages

Here how to send a pre-approved template message, Template messages can either be;

1. Text template
2. Media based template
3. Interactive template

You can customize the template message by passing a dictionary of components.

    
IMPORTANT: components are also known as variable parameters (like `{{0}}` or `{{1}}`) which are used to include variables into a message.
You can find the available components in the documentation.
<https://developers.facebook.com/docs/whatsapp/cloud-api/guides/send-message-templates>

```python
>>> messenger.send_template("hello_world", "255757xxxxxx", components=[])
```

## Webhook

Webhook are useful incase you're wondering how to respond to incoming message send by user, but I have created a [starter webhook](https://github.com/Neurotech-HQ/heyoo/blob/main/hook.py) which you can then customize it according to your own plans.

Here an example on how you can use webhook to respond to incoming messages;

```python
  # Handle Webhook Subscriptions
    data = request.get_json()
    logging.info("Received webhook data: %s", data)
    changed_field = messenger.changed_field(data)
    if changed_field == "messages":
        new_message = messenger.get_mobile(data)
        if new_message:
            mobile = messenger.get_mobile(data)
            name = messenger.get_name(data)
            message_type = messenger.get_message_type(data)
            logging.info(
                f"New Message; sender:{mobile} name:{name} type:{message_type}"
            )
            if message_type == "text":
                message = messenger.get_message(data)
                name = messenger.get_name(data)
                logging.info("Message: %s", message)
                messenger.send_message(f"Hi {name}, nice to connect with you", mobile)

            elif message_type == "interactive":
                message_response = messenger.get_interactive_response(data)
                intractive_type = message_response.get("type")
                message_id = message_response[intractive_type]["id"]
                message_text = message_response[intractive_type]["title"]
                logging.info(f"Interactive Message; {message_id}: {message_text}")

            elif message_type == "location":
                message_location = messenger.get_location(data)
                message_latitude = message_location["latitude"]
                message_longitude = message_location["longitude"]
                logging.info("Location: %s, %s", message_latitude, message_longitude)

            elif message_type == "image":
                image = messenger.get_image(data)
                image_id, mime_type = image["id"], image["mime_type"]
                image_url = messenger.query_media_url(image_id)
                image_filename = messenger.download_media(image_url, mime_type)
                print(f"{mobile} sent image {image_filename}")
                logging.info(f"{mobile} sent image {image_filename}")

            elif message_type == "video":
                video = messenger.get_video(data)
                video_id, mime_type = video["id"], video["mime_type"]
                video_url = messenger.query_media_url(video_id)
                video_filename = messenger.download_media(video_url, mime_type)
                print(f"{mobile} sent video {video_filename}")
                logging.info(f"{mobile} sent video {video_filename}")

            elif message_type == "audio":
                audio = messenger.get_audio(data)
                audio_id, mime_type = audio["id"], audio["mime_type"]
                audio_url = messenger.query_media_url(audio_id)
                audio_filename = messenger.download_media(audio_url, mime_type)
                print(f"{mobile} sent audio {audio_filename}")
                logging.info(f"{mobile} sent audio {audio_filename}")

            elif message_type == "document":
                file = messenger.get_document(data)
                file_id, mime_type = file["id"], file["mime_type"]
                file_url = messenger.query_media_url(file_id)
                file_filename = messenger.download_media(file_url, mime_type)
                print(f"{mobile} sent file {file_filename}")
                logging.info(f"{mobile} sent file {file_filename}")
            else:
                print(f"{mobile} sent {message_type} ")
                print(data)
        else:
            delivery = messenger.get_delivery(data)
            if delivery:
                print(f"Message : {delivery}")
            else:
                print("No new message")
    return "ok"
```

Incase you want a hustle free automatic deployment of the webhook to the Heroku platform, then we have made it simpler for you. With Just a click of a button you can deploy your webhook to Heroku.

## steps to Deploy webhook to Heroku

1. Click the deploy button and the Heroku webpage will open for authentication, after authentication sit back and relax for deployment to finish.
                             [![Deploy](https://www.herokucdn.com/deploy/button.svg)](https://heroku.com/deploy?template=https://github.com/JAXPARROW/whatsapi-flask-webhook)

2. From Heroku settings configure your Environment varibles of your WhatsAapp application.
3. Setup and verify your webhook url and token then subscribe to messages.

To learn more about webhook and how to configure in your Facebook developer dashboard please [have a look here](https://developers.facebook.com/docs/whatsapp/cloud-api/guides/set-up-webhooks).


## Issues

If you will face any issue with the usage of this package please raise one so as we can quickly fix it as soon as possible;

## Contributing

This is an opensource project under ```MIT License``` so any one is welcome to contribute from typo, to source code to documentation, ```JUST FORK IT```.

## References

1. [WhatsApp Cloud API official documentation](https://developers.facebook.com/docs/whatsapp/cloud-api/)
2. [Programming WhatsApp is now even easier for Python Developers](https://mr-collins-llb.medium.com/programming-whatsapp-is-now-even-easier-for-python-developers-e1a4343deed6)
3. [Meet Heyoo — an Open-source Python Wrapper for WhatsApp Cloud API](https://betterprogramming.pub/programming-whatsapp-is-now-even-easier-for-python-developers-e1a4343deed6)
4. [Whatsapp Cloud API: How to send WhatsApp messages from Python?](https://medium.com/@today.rafi/whatsapp-cloud-api-how-to-send-whatsapp-messages-from-python-9baa03c93b5d)

## Related

1. [WhatsApp Cloud API PHP Wrapper](https://github.com/pro-cms/whatsappcloud-php)
2. [Heyoo Javascript](https://github.com/JS-Hub-ZW/heyooh)

## All the credit

1. [kalebu](https://github.com/Kalebu)
2. All other contributors
</samp>
=======
<samp>

# [heyoo](https://pypi.org/project/heyoo/)

[![Made in Tanzania](https://img.shields.io/badge/made%20in-tanzania-008751.svg?style=flat-square)](https://github.com/Tanzania-Developers-Community/made-in-tanzania)
[![Downloads](https://pepy.tech/badge/heyoo)](https://pepy.tech/project/heyoo)
[![Downloads](https://pepy.tech/badge/heyoo/month)](https://pepy.tech/project/heyoo)
[![Downloads](https://pepy.tech/badge/heyoo/week)](https://pepy.tech/project/heyoo)

Unofficial python wrapper to [WhatsApp Cloud API](https://developers.facebook.com/docs/whatsapp/cloud-api)

## Features supported

1. Sending messages
2. Marking messages as read
3. Sending  Media (images, audio, video and documents)
4. Sending location
5. Sending interactive buttons
6. Sending template messages
7. Parsing messages and media received

## Getting started

To get started with **heyoo**, you have to firstly install the libary either directly or using *pip*.

### Installation directly

Use git to clone or you can also manually download the project repository just as shown below;

```bash
$ git clone https://github.com/Neurotech-HQ/heyoo
$ cd heyoo
heyoo $ python setup.py install 
```

### Installing from pip

```bash
# For Windows 

pip install  --upgrade heyoo

#For Linux | MAC 

pip3 install --upgrade heyoo
```

### Running on Docker
To run an instance in docker run the commands below
```bash
$ docker compose build
$ docker compose up
```

## Setting up

To get started using this package, you will need **TOKEN** and **TEST WHATSAPP NUMBER** which you can get by from [Facebook Developer Portal](https://developers.facebook.com/)

Here are steps to follow for you to get started

1. [Go to your apps](https://developers.facebook.com/apps)
2. [create an app](https://developers.facebook.com/apps/create/)
3. Select Business >> Business
4. It will prompt you to enter basic app informations
5. It will ask you to add products to your app
    a. Add WhatsApp Messenger
6. Right there you will see a your **TOKEN** and **TEST WHATSAPP NUMBER** and its phone_number_id
7. Lastly verify the number you will be using for testing on the **To** field.

Once you're follow the above procedures, now you're ready to start hacking with the Wrapper.

## Authentication

Here how you authenticate your application, you need to specify two things the ```TOKEN``` and ```phone_number_id``` of your test number

```python
>>> from heyoo import WhatsApp
>>> messenger = WhatsApp('TOKEN',  phone_number_id='104xxxxxx')
```

Once you have authenticated your app, now you can start using the above mentioned feature as shown above;

> Apparently it is only possible to send messages other than templates after the target phone responds to an initial message. Reference: <https://developers.facebook.com/community/threads/425605939396247/>

## Sending Messanges

Use this method to send text message to a WhatsApp number.

```python
>>> messenger.send_message('Your message ', 'Mobile eg: 255757xxxxx')
```

## Marking messages as read

Use this method to mark a previously sent text message as read.

```python
>>> messenger.mark_as_read('Message ID')
```
    
## Sending Images

When sending media(image, video, audio, gif and document ), you can either specify a link containing  the media or specify object id, you can do this using the same method.

By default all media methods assume you're sending link containing media but you can change this by specifying the ```link=False```.

Here an example;

```python
>>> messenger.send_image(
        image="https://i.imgur.com/Fh7XVYY.jpeg",
        recipient_id="255757xxxxxx",
    )
```

> Note: You can also send media from your local machine but you have to upload it first to Whatsapp Cloud API, you can do this using the ```upload_media``` method. and then use the returned object id to send the media.

Here an example;

```python
>>> media_id = messenger.upload_media(
        media='path/to/media',
    )['id']
>>> messenger.send_image(
        image=media_id,
        recipient_id="255757xxxxxx",
        link=False
    )
```

> Note: Don't forget to set the link to False, and also you can use the same technique for sending video, audio, gif and document from your local machine.

## Sending Video

Here an example;

```python

>>> messenger.send_video(
        video="https://www.youtube.com/watch?v=K4TOrB7at0Y",
        recipient_id="255757xxxxxx",
    )
```

## Sending Audio

Here an example;

```python
>>> messenger.send_audio(
        audio="https://www.soundhelix.com/examples/mp3/SoundHelix-Song-1.mp3",
        recipient_id="255757xxxxxx",
    )
```

## Sending Document

Here an example;

```python
>>> messenger.send_document(
        document="http://www.africau.edu/images/default/sample.pdf",
        recipient_id="255757xxxxxx",
    )
```

## Sending Location

Here an example;

```python
>>> messenger.send_location(
        lat=1.29,
        long=103.85,
        name="Singapore",
        address="Singapore",
        recipient_id="255757xxxxxx",
    )
```

## Sending Interactive buttons

Here an example;

> Note: row button title may not exceed 20 characters otherwise your message will not be sent to the target phone.

```python
>>> messenger.send_button(
        recipient_id="255757xxxxxx",
        button={
            "header": "Header Testing",
            "body": "Body Testing",
            "footer": "Footer Testing",
            "action": {
                "button": "Button Testing",
                "sections": [
                    {
                        "title": "iBank",
                        "rows": [
                            {"id": "row 1", "title": "Send Money", "description": ""},
                            {
                                "id": "row 2",
                                "title": "Withdraw money",
                                "description": "",
                            },
                        ],
                    }
                ],
            },
        },
    )
```

## Sending Interactive reply buttons

Here an example;

> Send reply button only displays three reply buttons, if it exceeds three reply buttons, it will raise an error and your message will not be sent.

```python
>>> messenger.send_reply_button(
        recipient_id="255757xxxxxx",
        button={
            "type": "button",
            "body": {
                "text": "This is a test button"
            },
            "action": {
                "buttons": [
                    {
                        "type": "reply",
                        "reply": {
                            "id": "b1",
                            "title": "This is button 1"
                        }
                    },
                    {
                        "type": "reply",
                        "reply": {
                            "id": "b2",
                            "title": "this is button 2"
                        }
                    }
                ]
            }
      },
    )
```

## Sending a Template Messages

Here how to send a pre-approved template message, Template messages can either be;

1. Text template
2. Media based template
3. Interactive template

You can customize the template message by passing a dictionary of components.

    
IMPORTANT: components are also known as variable parameters (like `{{0}}` or `{{1}}`) which are used to include variables into a message.
You can find the available components in the documentation.
<https://developers.facebook.com/docs/whatsapp/cloud-api/guides/send-message-templates>

```python
>>> messenger.send_template("hello_world", "255757xxxxxx", components=[])
```

## Webhook

Webhook are useful incase you're wondering how to respond to incoming message send by user, but I have created a [starter webhook](https://github.com/Neurotech-HQ/heyoo/blob/main/hook.py) which you can then customize it according to your own plans.

Here an example on how you can use webhook to respond to incoming messages;

```python
  # Handle Webhook Subscriptions
    data = request.get_json()
    logging.info("Received webhook data: %s", data)
    changed_field = messenger.changed_field(data)
    if changed_field == "messages":
        new_message = messenger.get_mobile(data)
        if new_message:
            mobile = messenger.get_mobile(data)
            name = messenger.get_name(data)
            message_type = messenger.get_message_type(data)
            logging.info(
                f"New Message; sender:{mobile} name:{name} type:{message_type}"
            )
            if message_type == "text":
                message = messenger.get_message(data)
                name = messenger.get_name(data)
                logging.info("Message: %s", message)
                messenger.send_message(f"Hi {name}, nice to connect with you", mobile)

            elif message_type == "interactive":
                message_response = messenger.get_interactive_response(data)
                interactive_type = message_response.get("type")
                message_id = message_response[interactive_type]["id"]
                message_text = message_response[interactive_type]["title"]
                logging.info(f"Interactive Message; {message_id}: {message_text}")

            elif message_type == "location":
                message_location = messenger.get_location(data)
                message_latitude = message_location["latitude"]
                message_longitude = message_location["longitude"]
                logging.info("Location: %s, %s", message_latitude, message_longitude)

            elif message_type == "image":
                image = messenger.get_image(data)
                image_id, mime_type = image["id"], image["mime_type"]
                image_url = messenger.query_media_url(image_id)
                image_filename = messenger.download_media(image_url, mime_type)
                print(f"{mobile} sent image {image_filename}")
                logging.info(f"{mobile} sent image {image_filename}")

            elif message_type == "video":
                video = messenger.get_video(data)
                video_id, mime_type = video["id"], video["mime_type"]
                video_url = messenger.query_media_url(video_id)
                video_filename = messenger.download_media(video_url, mime_type)
                print(f"{mobile} sent video {video_filename}")
                logging.info(f"{mobile} sent video {video_filename}")

            elif message_type == "audio":
                audio = messenger.get_audio(data)
                audio_id, mime_type = audio["id"], audio["mime_type"]
                audio_url = messenger.query_media_url(audio_id)
                audio_filename = messenger.download_media(audio_url, mime_type)
                print(f"{mobile} sent audio {audio_filename}")
                logging.info(f"{mobile} sent audio {audio_filename}")

            elif message_type == "document":
                file = messenger.get_document(data)
                file_id, mime_type = file["id"], file["mime_type"]
                file_url = messenger.query_media_url(file_id)
                file_filename = messenger.download_media(file_url, mime_type)
                print(f"{mobile} sent file {file_filename}")
                logging.info(f"{mobile} sent file {file_filename}")
            else:
                print(f"{mobile} sent {message_type} ")
                print(data)
        else:
            delivery = messenger.get_delivery(data)
            if delivery:
                print(f"Message : {delivery}")
            else:
                print("No new message")
    return "ok"
```

Incase you want a hustle free automatic deployment of the webhook to the Heroku platform, then we have made it simpler for you. With Just a click of a button you can deploy your webhook to Heroku.

## steps to Deploy webhook to Heroku

1. Click the deploy button and the Heroku webpage will open for authentication, after authentication sit back and relax for deployment to finish.
                             [![Deploy](https://www.herokucdn.com/deploy/button.svg)](https://heroku.com/deploy?template=https://github.com/JAXPARROW/whatsapi-flask-webhook)

2. From Heroku settings configure your Environment varibles of your WhatsAapp application.
3. Setup and verify your webhook url and token then subscribe to messages.

To learn more about webhook and how to configure in your Facebook developer dashboard please [have a look here](https://developers.facebook.com/docs/whatsapp/cloud-api/guides/set-up-webhooks).


## Issues

If you will face any issue with the usage of this package please raise one so as we can quickly fix it as soon as possible;

## Contributing

This is an opensource project under ```MIT License``` so any one is welcome to contribute from typo, to source code to documentation, ```JUST FORK IT```.

## References

1. [WhatsApp Cloud API official documentation](https://developers.facebook.com/docs/whatsapp/cloud-api/)
2. [Programming WhatsApp is now even easier for Python Developers](https://mr-collins-llb.medium.com/programming-whatsapp-is-now-even-easier-for-python-developers-e1a4343deed6)
3. [Meet Heyoo — an Open-source Python Wrapper for WhatsApp Cloud API](https://betterprogramming.pub/programming-whatsapp-is-now-even-easier-for-python-developers-e1a4343deed6)
4. [Whatsapp Cloud API: How to send WhatsApp messages from Python?](https://medium.com/@today.rafi/whatsapp-cloud-api-how-to-send-whatsapp-messages-from-python-9baa03c93b5d)

## Related

1. [WhatsApp Cloud API PHP Wrapper](https://github.com/pro-cms/whatsappcloud-php)
2. [Heyoo Javascript](https://github.com/JS-Hub-ZW/heyooh)

## All the credit

1. [kalebu](https://github.com/Kalebu)
2. All other contributors
</samp>
>>>>>>> 4a312f89
<|MERGE_RESOLUTION|>--- conflicted
+++ resolved
@@ -1,792 +1,401 @@
-<<<<<<< HEAD
-<samp>
-
-# [heyoo](https://pypi.org/project/heyoo/)
-
-[![Made in Tanzania](https://img.shields.io/badge/made%20in-tanzania-008751.svg?style=flat-square)](https://github.com/Tanzania-Developers-Community/made-in-tanzania)
-[![Downloads](https://pepy.tech/badge/heyoo)](https://pepy.tech/project/heyoo)
-[![Downloads](https://pepy.tech/badge/heyoo/month)](https://pepy.tech/project/heyoo)
-[![Downloads](https://pepy.tech/badge/heyoo/week)](https://pepy.tech/project/heyoo)
-
-Unofficial python wrapper to [WhatsApp Cloud API](https://developers.facebook.com/docs/whatsapp/cloud-api)
-
-## Features supported
-
-1. Sending messages
-2. Marking messages as read
-3. Sending  Media (images, audio, video and documents)
-4. Sending location
-5. Sending interactive buttons
-6. Sending template messages
-7. Parsing messages and media received
-
-## Getting started
-
-To get started with **heyoo**, you have to firstly install the libary either directly or using *pip*.
-
-### Installation directly
-
-Use git to clone or you can also manually download the project repository just as shown below;
-
-```bash
-$ git clone https://github.com/Neurotech-HQ/heyoo
-$ cd heyoo
-heyoo $ python setup.py install 
-```
-
-### Installing from pip
-
-```bash
-# For Windows 
-
-pip install  --upgrade heyoo
-
-#For Linux | MAC 
-
-pip3 install --upgrade heyoo
-```
-
-### Running on Docker
-To run an instance in docker run the commands below
-```bash
-$ docker compose build
-$ docker compose up
-```
-
-## Setting up
-
-To get started using this package, you will need **TOKEN** and **TEST WHATSAPP NUMBER** which you can get by from [Facebook Developer Portal](https://developers.facebook.com/)
-
-Here are steps to follow for you to get started
-
-1. [Go to your apps](https://developers.facebook.com/apps)
-2. [create an app](https://developers.facebook.com/apps/create/)
-3. Select Business >> Business
-4. It will prompt you to enter basic app informations
-5. It will ask you to add products to your app
-    a. Add WhatsApp Messenger
-6. Right there you will see a your **TOKEN** and **TEST WHATSAPP NUMBER** and its phone_number_id
-7. Lastly verify the number you will be using for testing on the **To** field.
-
-Once you're follow the above procedures, now you're ready to start hacking with the Wrapper.
-
-## Authentication
-
-Here how you authenticate your application, you need to specify two things the ```TOKEN``` and ```phone_number_id``` of your test number
-
-```python
->>> from heyoo import WhatsApp
->>> messenger = WhatsApp('TOKEN',  phone_number_id='104xxxxxx')
-```
-
-Once you have authenticated your app, now you can start using the above mentioned feature as shown above;
-
-> Apparently it is only possible to send messages other than templates after the target phone responds to an initial message. Reference: <https://developers.facebook.com/community/threads/425605939396247/>
-
-## Logging
-
-You can configure your own log level. This is an example to set the log level to info. By default only Error messages are logged.
-
-```python
-import logging
-
-logging.basicConfig(
-    level=logging.INFO,
-    format="%(asctime)s - %(name)s - %(levelname)s - %(message)s",
-)
-```
-
-## Sending Messanges
-
-Use this method to send text message to a WhatsApp number.
-
-```python
->>> messenger.send_message('Your message ', 'Mobile eg: 255757xxxxx')
-```
-
-## Marking messages as read
-
-Use this method to mark a previously sent text message as read.
-
-```python
->>> messenger.mark_as_read('Message ID')
-```
-    
-## Sending Images
-
-When sending media(image, video, audio, gif and document ), you can either specify a link containing  the media or specify object id, you can do this using the same method.
-
-By default all media methods assume you're sending link containing media but you can change this by specifying the ```link=False```.
-
-Here an example;
-
-```python
->>> messenger.send_image(
-        image="https://i.imgur.com/Fh7XVYY.jpeg",
-        recipient_id="255757xxxxxx",
-    )
-```
-
-> Note: You can also send media from your local machine but you have to upload it first to Whatsapp Cloud API, you can do this using the ```upload_media``` method. and then use the returned object id to send the media.
-
-Here an example;
-
-```python
->>> media_id = messenger.upload_media(
-        media='path/to/media',
-    )['id']
->>> messenger.send_image(
-        image=media_id,
-        recipient_id="255757xxxxxx",
-        link=False
-    )
-```
-
-> Note: Don't forget to set the link to False, and also you can use the same technique for sending video, audio, gif and document from your local machine.
-
-## Sending Video
-
-Here an example;
-
-```python
-
->>> messenger.send_video(
-        video="https://www.youtube.com/watch?v=K4TOrB7at0Y",
-        recipient_id="255757xxxxxx",
-    )
-```
-
-## Sending Audio
-
-Here an example;
-
-```python
->>> messenger.send_audio(
-        audio="https://www.soundhelix.com/examples/mp3/SoundHelix-Song-1.mp3",
-        recipient_id="255757xxxxxx",
-    )
-```
-
-## Sending Document
-
-Here an example;
-
-```python
->>> messenger.send_document(
-        document="http://www.africau.edu/images/default/sample.pdf",
-        recipient_id="255757xxxxxx",
-    )
-```
-
-## Sending Location
-
-Here an example;
-
-```python
->>> messenger.send_location(
-        lat=1.29,
-        long=103.85,
-        name="Singapore",
-        address="Singapore",
-        recipient_id="255757xxxxxx",
-    )
-```
-
-## Sending Interactive buttons
-
-Here an example;
-
-> Note: row button title may not exceed 20 characters otherwise your message will not be sent to the target phone.
-
-```python
->>> messenger.send_button(
-        recipient_id="255757xxxxxx",
-        button={
-            "header": "Header Testing",
-            "body": "Body Testing",
-            "footer": "Footer Testing",
-            "action": {
-                "button": "Button Testing",
-                "sections": [
-                    {
-                        "title": "iBank",
-                        "rows": [
-                            {"id": "row 1", "title": "Send Money", "description": ""},
-                            {
-                                "id": "row 2",
-                                "title": "Withdraw money",
-                                "description": "",
-                            },
-                        ],
-                    }
-                ],
-            },
-        },
-    )
-```
-
-## Sending Interactive reply buttons
-
-Here an example;
-
-> Send reply button only displays three reply buttons, if it exceeds three reply buttons, it will raise an error and your message will not be sent.
-
-```python
->>> messenger.send_reply_button(
-        recipient_id="255757xxxxxx",
-        button={
-            "type": "button",
-            "body": {
-                "text": "This is a test button"
-            },
-            "action": {
-                "buttons": [
-                    {
-                        "type": "reply",
-                        "reply": {
-                            "id": "b1",
-                            "title": "This is button 1"
-                        }
-                    },
-                    {
-                        "type": "reply",
-                        "reply": {
-                            "id": "b2",
-                            "title": "this is button 2"
-                        }
-                    }
-                ]
-            }
-      },
-    )
-```
-
-## Sending a Template Messages
-
-Here how to send a pre-approved template message, Template messages can either be;
-
-1. Text template
-2. Media based template
-3. Interactive template
-
-You can customize the template message by passing a dictionary of components.
-
-    
-IMPORTANT: components are also known as variable parameters (like `{{0}}` or `{{1}}`) which are used to include variables into a message.
-You can find the available components in the documentation.
-<https://developers.facebook.com/docs/whatsapp/cloud-api/guides/send-message-templates>
-
-```python
->>> messenger.send_template("hello_world", "255757xxxxxx", components=[])
-```
-
-## Webhook
-
-Webhook are useful incase you're wondering how to respond to incoming message send by user, but I have created a [starter webhook](https://github.com/Neurotech-HQ/heyoo/blob/main/hook.py) which you can then customize it according to your own plans.
-
-Here an example on how you can use webhook to respond to incoming messages;
-
-```python
-  # Handle Webhook Subscriptions
-    data = request.get_json()
-    logging.info("Received webhook data: %s", data)
-    changed_field = messenger.changed_field(data)
-    if changed_field == "messages":
-        new_message = messenger.get_mobile(data)
-        if new_message:
-            mobile = messenger.get_mobile(data)
-            name = messenger.get_name(data)
-            message_type = messenger.get_message_type(data)
-            logging.info(
-                f"New Message; sender:{mobile} name:{name} type:{message_type}"
-            )
-            if message_type == "text":
-                message = messenger.get_message(data)
-                name = messenger.get_name(data)
-                logging.info("Message: %s", message)
-                messenger.send_message(f"Hi {name}, nice to connect with you", mobile)
-
-            elif message_type == "interactive":
-                message_response = messenger.get_interactive_response(data)
-                intractive_type = message_response.get("type")
-                message_id = message_response[intractive_type]["id"]
-                message_text = message_response[intractive_type]["title"]
-                logging.info(f"Interactive Message; {message_id}: {message_text}")
-
-            elif message_type == "location":
-                message_location = messenger.get_location(data)
-                message_latitude = message_location["latitude"]
-                message_longitude = message_location["longitude"]
-                logging.info("Location: %s, %s", message_latitude, message_longitude)
-
-            elif message_type == "image":
-                image = messenger.get_image(data)
-                image_id, mime_type = image["id"], image["mime_type"]
-                image_url = messenger.query_media_url(image_id)
-                image_filename = messenger.download_media(image_url, mime_type)
-                print(f"{mobile} sent image {image_filename}")
-                logging.info(f"{mobile} sent image {image_filename}")
-
-            elif message_type == "video":
-                video = messenger.get_video(data)
-                video_id, mime_type = video["id"], video["mime_type"]
-                video_url = messenger.query_media_url(video_id)
-                video_filename = messenger.download_media(video_url, mime_type)
-                print(f"{mobile} sent video {video_filename}")
-                logging.info(f"{mobile} sent video {video_filename}")
-
-            elif message_type == "audio":
-                audio = messenger.get_audio(data)
-                audio_id, mime_type = audio["id"], audio["mime_type"]
-                audio_url = messenger.query_media_url(audio_id)
-                audio_filename = messenger.download_media(audio_url, mime_type)
-                print(f"{mobile} sent audio {audio_filename}")
-                logging.info(f"{mobile} sent audio {audio_filename}")
-
-            elif message_type == "document":
-                file = messenger.get_document(data)
-                file_id, mime_type = file["id"], file["mime_type"]
-                file_url = messenger.query_media_url(file_id)
-                file_filename = messenger.download_media(file_url, mime_type)
-                print(f"{mobile} sent file {file_filename}")
-                logging.info(f"{mobile} sent file {file_filename}")
-            else:
-                print(f"{mobile} sent {message_type} ")
-                print(data)
-        else:
-            delivery = messenger.get_delivery(data)
-            if delivery:
-                print(f"Message : {delivery}")
-            else:
-                print("No new message")
-    return "ok"
-```
-
-Incase you want a hustle free automatic deployment of the webhook to the Heroku platform, then we have made it simpler for you. With Just a click of a button you can deploy your webhook to Heroku.
-
-## steps to Deploy webhook to Heroku
-
-1. Click the deploy button and the Heroku webpage will open for authentication, after authentication sit back and relax for deployment to finish.
-                             [![Deploy](https://www.herokucdn.com/deploy/button.svg)](https://heroku.com/deploy?template=https://github.com/JAXPARROW/whatsapi-flask-webhook)
-
-2. From Heroku settings configure your Environment varibles of your WhatsAapp application.
-3. Setup and verify your webhook url and token then subscribe to messages.
-
-To learn more about webhook and how to configure in your Facebook developer dashboard please [have a look here](https://developers.facebook.com/docs/whatsapp/cloud-api/guides/set-up-webhooks).
-
-
-## Issues
-
-If you will face any issue with the usage of this package please raise one so as we can quickly fix it as soon as possible;
-
-## Contributing
-
-This is an opensource project under ```MIT License``` so any one is welcome to contribute from typo, to source code to documentation, ```JUST FORK IT```.
-
-## References
-
-1. [WhatsApp Cloud API official documentation](https://developers.facebook.com/docs/whatsapp/cloud-api/)
-2. [Programming WhatsApp is now even easier for Python Developers](https://mr-collins-llb.medium.com/programming-whatsapp-is-now-even-easier-for-python-developers-e1a4343deed6)
-3. [Meet Heyoo — an Open-source Python Wrapper for WhatsApp Cloud API](https://betterprogramming.pub/programming-whatsapp-is-now-even-easier-for-python-developers-e1a4343deed6)
-4. [Whatsapp Cloud API: How to send WhatsApp messages from Python?](https://medium.com/@today.rafi/whatsapp-cloud-api-how-to-send-whatsapp-messages-from-python-9baa03c93b5d)
-
-## Related
-
-1. [WhatsApp Cloud API PHP Wrapper](https://github.com/pro-cms/whatsappcloud-php)
-2. [Heyoo Javascript](https://github.com/JS-Hub-ZW/heyooh)
-
-## All the credit
-
-1. [kalebu](https://github.com/Kalebu)
-2. All other contributors
-</samp>
-=======
-<samp>
-
-# [heyoo](https://pypi.org/project/heyoo/)
-
-[![Made in Tanzania](https://img.shields.io/badge/made%20in-tanzania-008751.svg?style=flat-square)](https://github.com/Tanzania-Developers-Community/made-in-tanzania)
-[![Downloads](https://pepy.tech/badge/heyoo)](https://pepy.tech/project/heyoo)
-[![Downloads](https://pepy.tech/badge/heyoo/month)](https://pepy.tech/project/heyoo)
-[![Downloads](https://pepy.tech/badge/heyoo/week)](https://pepy.tech/project/heyoo)
-
-Unofficial python wrapper to [WhatsApp Cloud API](https://developers.facebook.com/docs/whatsapp/cloud-api)
-
-## Features supported
-
-1. Sending messages
-2. Marking messages as read
-3. Sending  Media (images, audio, video and documents)
-4. Sending location
-5. Sending interactive buttons
-6. Sending template messages
-7. Parsing messages and media received
-
-## Getting started
-
-To get started with **heyoo**, you have to firstly install the libary either directly or using *pip*.
-
-### Installation directly
-
-Use git to clone or you can also manually download the project repository just as shown below;
-
-```bash
-$ git clone https://github.com/Neurotech-HQ/heyoo
-$ cd heyoo
-heyoo $ python setup.py install 
-```
-
-### Installing from pip
-
-```bash
-# For Windows 
-
-pip install  --upgrade heyoo
-
-#For Linux | MAC 
-
-pip3 install --upgrade heyoo
-```
-
-### Running on Docker
-To run an instance in docker run the commands below
-```bash
-$ docker compose build
-$ docker compose up
-```
-
-## Setting up
-
-To get started using this package, you will need **TOKEN** and **TEST WHATSAPP NUMBER** which you can get by from [Facebook Developer Portal](https://developers.facebook.com/)
-
-Here are steps to follow for you to get started
-
-1. [Go to your apps](https://developers.facebook.com/apps)
-2. [create an app](https://developers.facebook.com/apps/create/)
-3. Select Business >> Business
-4. It will prompt you to enter basic app informations
-5. It will ask you to add products to your app
-    a. Add WhatsApp Messenger
-6. Right there you will see a your **TOKEN** and **TEST WHATSAPP NUMBER** and its phone_number_id
-7. Lastly verify the number you will be using for testing on the **To** field.
-
-Once you're follow the above procedures, now you're ready to start hacking with the Wrapper.
-
-## Authentication
-
-Here how you authenticate your application, you need to specify two things the ```TOKEN``` and ```phone_number_id``` of your test number
-
-```python
->>> from heyoo import WhatsApp
->>> messenger = WhatsApp('TOKEN',  phone_number_id='104xxxxxx')
-```
-
-Once you have authenticated your app, now you can start using the above mentioned feature as shown above;
-
-> Apparently it is only possible to send messages other than templates after the target phone responds to an initial message. Reference: <https://developers.facebook.com/community/threads/425605939396247/>
-
-## Sending Messanges
-
-Use this method to send text message to a WhatsApp number.
-
-```python
->>> messenger.send_message('Your message ', 'Mobile eg: 255757xxxxx')
-```
-
-## Marking messages as read
-
-Use this method to mark a previously sent text message as read.
-
-```python
->>> messenger.mark_as_read('Message ID')
-```
-    
-## Sending Images
-
-When sending media(image, video, audio, gif and document ), you can either specify a link containing  the media or specify object id, you can do this using the same method.
-
-By default all media methods assume you're sending link containing media but you can change this by specifying the ```link=False```.
-
-Here an example;
-
-```python
->>> messenger.send_image(
-        image="https://i.imgur.com/Fh7XVYY.jpeg",
-        recipient_id="255757xxxxxx",
-    )
-```
-
-> Note: You can also send media from your local machine but you have to upload it first to Whatsapp Cloud API, you can do this using the ```upload_media``` method. and then use the returned object id to send the media.
-
-Here an example;
-
-```python
->>> media_id = messenger.upload_media(
-        media='path/to/media',
-    )['id']
->>> messenger.send_image(
-        image=media_id,
-        recipient_id="255757xxxxxx",
-        link=False
-    )
-```
-
-> Note: Don't forget to set the link to False, and also you can use the same technique for sending video, audio, gif and document from your local machine.
-
-## Sending Video
-
-Here an example;
-
-```python
-
->>> messenger.send_video(
-        video="https://www.youtube.com/watch?v=K4TOrB7at0Y",
-        recipient_id="255757xxxxxx",
-    )
-```
-
-## Sending Audio
-
-Here an example;
-
-```python
->>> messenger.send_audio(
-        audio="https://www.soundhelix.com/examples/mp3/SoundHelix-Song-1.mp3",
-        recipient_id="255757xxxxxx",
-    )
-```
-
-## Sending Document
-
-Here an example;
-
-```python
->>> messenger.send_document(
-        document="http://www.africau.edu/images/default/sample.pdf",
-        recipient_id="255757xxxxxx",
-    )
-```
-
-## Sending Location
-
-Here an example;
-
-```python
->>> messenger.send_location(
-        lat=1.29,
-        long=103.85,
-        name="Singapore",
-        address="Singapore",
-        recipient_id="255757xxxxxx",
-    )
-```
-
-## Sending Interactive buttons
-
-Here an example;
-
-> Note: row button title may not exceed 20 characters otherwise your message will not be sent to the target phone.
-
-```python
->>> messenger.send_button(
-        recipient_id="255757xxxxxx",
-        button={
-            "header": "Header Testing",
-            "body": "Body Testing",
-            "footer": "Footer Testing",
-            "action": {
-                "button": "Button Testing",
-                "sections": [
-                    {
-                        "title": "iBank",
-                        "rows": [
-                            {"id": "row 1", "title": "Send Money", "description": ""},
-                            {
-                                "id": "row 2",
-                                "title": "Withdraw money",
-                                "description": "",
-                            },
-                        ],
-                    }
-                ],
-            },
-        },
-    )
-```
-
-## Sending Interactive reply buttons
-
-Here an example;
-
-> Send reply button only displays three reply buttons, if it exceeds three reply buttons, it will raise an error and your message will not be sent.
-
-```python
->>> messenger.send_reply_button(
-        recipient_id="255757xxxxxx",
-        button={
-            "type": "button",
-            "body": {
-                "text": "This is a test button"
-            },
-            "action": {
-                "buttons": [
-                    {
-                        "type": "reply",
-                        "reply": {
-                            "id": "b1",
-                            "title": "This is button 1"
-                        }
-                    },
-                    {
-                        "type": "reply",
-                        "reply": {
-                            "id": "b2",
-                            "title": "this is button 2"
-                        }
-                    }
-                ]
-            }
-      },
-    )
-```
-
-## Sending a Template Messages
-
-Here how to send a pre-approved template message, Template messages can either be;
-
-1. Text template
-2. Media based template
-3. Interactive template
-
-You can customize the template message by passing a dictionary of components.
-
-    
-IMPORTANT: components are also known as variable parameters (like `{{0}}` or `{{1}}`) which are used to include variables into a message.
-You can find the available components in the documentation.
-<https://developers.facebook.com/docs/whatsapp/cloud-api/guides/send-message-templates>
-
-```python
->>> messenger.send_template("hello_world", "255757xxxxxx", components=[])
-```
-
-## Webhook
-
-Webhook are useful incase you're wondering how to respond to incoming message send by user, but I have created a [starter webhook](https://github.com/Neurotech-HQ/heyoo/blob/main/hook.py) which you can then customize it according to your own plans.
-
-Here an example on how you can use webhook to respond to incoming messages;
-
-```python
-  # Handle Webhook Subscriptions
-    data = request.get_json()
-    logging.info("Received webhook data: %s", data)
-    changed_field = messenger.changed_field(data)
-    if changed_field == "messages":
-        new_message = messenger.get_mobile(data)
-        if new_message:
-            mobile = messenger.get_mobile(data)
-            name = messenger.get_name(data)
-            message_type = messenger.get_message_type(data)
-            logging.info(
-                f"New Message; sender:{mobile} name:{name} type:{message_type}"
-            )
-            if message_type == "text":
-                message = messenger.get_message(data)
-                name = messenger.get_name(data)
-                logging.info("Message: %s", message)
-                messenger.send_message(f"Hi {name}, nice to connect with you", mobile)
-
-            elif message_type == "interactive":
-                message_response = messenger.get_interactive_response(data)
-                interactive_type = message_response.get("type")
-                message_id = message_response[interactive_type]["id"]
-                message_text = message_response[interactive_type]["title"]
-                logging.info(f"Interactive Message; {message_id}: {message_text}")
-
-            elif message_type == "location":
-                message_location = messenger.get_location(data)
-                message_latitude = message_location["latitude"]
-                message_longitude = message_location["longitude"]
-                logging.info("Location: %s, %s", message_latitude, message_longitude)
-
-            elif message_type == "image":
-                image = messenger.get_image(data)
-                image_id, mime_type = image["id"], image["mime_type"]
-                image_url = messenger.query_media_url(image_id)
-                image_filename = messenger.download_media(image_url, mime_type)
-                print(f"{mobile} sent image {image_filename}")
-                logging.info(f"{mobile} sent image {image_filename}")
-
-            elif message_type == "video":
-                video = messenger.get_video(data)
-                video_id, mime_type = video["id"], video["mime_type"]
-                video_url = messenger.query_media_url(video_id)
-                video_filename = messenger.download_media(video_url, mime_type)
-                print(f"{mobile} sent video {video_filename}")
-                logging.info(f"{mobile} sent video {video_filename}")
-
-            elif message_type == "audio":
-                audio = messenger.get_audio(data)
-                audio_id, mime_type = audio["id"], audio["mime_type"]
-                audio_url = messenger.query_media_url(audio_id)
-                audio_filename = messenger.download_media(audio_url, mime_type)
-                print(f"{mobile} sent audio {audio_filename}")
-                logging.info(f"{mobile} sent audio {audio_filename}")
-
-            elif message_type == "document":
-                file = messenger.get_document(data)
-                file_id, mime_type = file["id"], file["mime_type"]
-                file_url = messenger.query_media_url(file_id)
-                file_filename = messenger.download_media(file_url, mime_type)
-                print(f"{mobile} sent file {file_filename}")
-                logging.info(f"{mobile} sent file {file_filename}")
-            else:
-                print(f"{mobile} sent {message_type} ")
-                print(data)
-        else:
-            delivery = messenger.get_delivery(data)
-            if delivery:
-                print(f"Message : {delivery}")
-            else:
-                print("No new message")
-    return "ok"
-```
-
-Incase you want a hustle free automatic deployment of the webhook to the Heroku platform, then we have made it simpler for you. With Just a click of a button you can deploy your webhook to Heroku.
-
-## steps to Deploy webhook to Heroku
-
-1. Click the deploy button and the Heroku webpage will open for authentication, after authentication sit back and relax for deployment to finish.
-                             [![Deploy](https://www.herokucdn.com/deploy/button.svg)](https://heroku.com/deploy?template=https://github.com/JAXPARROW/whatsapi-flask-webhook)
-
-2. From Heroku settings configure your Environment varibles of your WhatsAapp application.
-3. Setup and verify your webhook url and token then subscribe to messages.
-
-To learn more about webhook and how to configure in your Facebook developer dashboard please [have a look here](https://developers.facebook.com/docs/whatsapp/cloud-api/guides/set-up-webhooks).
-
-
-## Issues
-
-If you will face any issue with the usage of this package please raise one so as we can quickly fix it as soon as possible;
-
-## Contributing
-
-This is an opensource project under ```MIT License``` so any one is welcome to contribute from typo, to source code to documentation, ```JUST FORK IT```.
-
-## References
-
-1. [WhatsApp Cloud API official documentation](https://developers.facebook.com/docs/whatsapp/cloud-api/)
-2. [Programming WhatsApp is now even easier for Python Developers](https://mr-collins-llb.medium.com/programming-whatsapp-is-now-even-easier-for-python-developers-e1a4343deed6)
-3. [Meet Heyoo — an Open-source Python Wrapper for WhatsApp Cloud API](https://betterprogramming.pub/programming-whatsapp-is-now-even-easier-for-python-developers-e1a4343deed6)
-4. [Whatsapp Cloud API: How to send WhatsApp messages from Python?](https://medium.com/@today.rafi/whatsapp-cloud-api-how-to-send-whatsapp-messages-from-python-9baa03c93b5d)
-
-## Related
-
-1. [WhatsApp Cloud API PHP Wrapper](https://github.com/pro-cms/whatsappcloud-php)
-2. [Heyoo Javascript](https://github.com/JS-Hub-ZW/heyooh)
-
-## All the credit
-
-1. [kalebu](https://github.com/Kalebu)
-2. All other contributors
-</samp>
->>>>>>> 4a312f89
+<samp>
+
+# [heyoo](https://pypi.org/project/heyoo/)
+
+[![Made in Tanzania](https://img.shields.io/badge/made%20in-tanzania-008751.svg?style=flat-square)](https://github.com/Tanzania-Developers-Community/made-in-tanzania)
+[![Downloads](https://pepy.tech/badge/heyoo)](https://pepy.tech/project/heyoo)
+[![Downloads](https://pepy.tech/badge/heyoo/month)](https://pepy.tech/project/heyoo)
+[![Downloads](https://pepy.tech/badge/heyoo/week)](https://pepy.tech/project/heyoo)
+
+Unofficial python wrapper to [WhatsApp Cloud API](https://developers.facebook.com/docs/whatsapp/cloud-api)
+
+## Features supported
+
+1. Sending messages
+2. Marking messages as read
+3. Sending  Media (images, audio, video and documents)
+4. Sending location
+5. Sending interactive buttons
+6. Sending template messages
+7. Parsing messages and media received
+
+## Getting started
+
+To get started with **heyoo**, you have to firstly install the libary either directly or using *pip*.
+
+### Installation directly
+
+Use git to clone or you can also manually download the project repository just as shown below;
+
+```bash
+$ git clone https://github.com/Neurotech-HQ/heyoo
+$ cd heyoo
+heyoo $ python setup.py install 
+```
+
+### Installing from pip
+
+```bash
+# For Windows 
+
+pip install  --upgrade heyoo
+
+#For Linux | MAC 
+
+pip3 install --upgrade heyoo
+```
+
+### Running on Docker
+To run an instance in docker run the commands below
+```bash
+$ docker compose build
+$ docker compose up
+```
+
+## Setting up
+
+To get started using this package, you will need **TOKEN** and **TEST WHATSAPP NUMBER** which you can get by from [Facebook Developer Portal](https://developers.facebook.com/)
+
+Here are steps to follow for you to get started
+
+1. [Go to your apps](https://developers.facebook.com/apps)
+2. [create an app](https://developers.facebook.com/apps/create/)
+3. Select Business >> Business
+4. It will prompt you to enter basic app informations
+5. It will ask you to add products to your app
+    a. Add WhatsApp Messenger
+6. Right there you will see a your **TOKEN** and **TEST WHATSAPP NUMBER** and its phone_number_id
+7. Lastly verify the number you will be using for testing on the **To** field.
+
+Once you're follow the above procedures, now you're ready to start hacking with the Wrapper.
+
+## Authentication
+
+Here how you authenticate your application, you need to specify two things the ```TOKEN``` and ```phone_number_id``` of your test number
+
+```python
+>>> from heyoo import WhatsApp
+>>> messenger = WhatsApp('TOKEN',  phone_number_id='104xxxxxx')
+```
+
+Once you have authenticated your app, now you can start using the above mentioned feature as shown above;
+
+> Apparently it is only possible to send messages other than templates after the target phone responds to an initial message. Reference: <https://developers.facebook.com/community/threads/425605939396247/>
+
+## Logging
+
+You can configure your own log level. This is an example to set the log level to info. By default only Error messages are logged.
+
+```python
+import logging
+
+logging.basicConfig(
+    level=logging.INFO,
+    format="%(asctime)s - %(name)s - %(levelname)s - %(message)s",
+)
+```
+
+## Sending Messanges
+
+Use this method to send text message to a WhatsApp number.
+
+```python
+>>> messenger.send_message('Your message ', 'Mobile eg: 255757xxxxx')
+```
+
+## Marking messages as read
+
+Use this method to mark a previously sent text message as read.
+
+```python
+>>> messenger.mark_as_read('Message ID')
+```
+    
+## Sending Images
+
+When sending media(image, video, audio, gif and document ), you can either specify a link containing  the media or specify object id, you can do this using the same method.
+
+By default all media methods assume you're sending link containing media but you can change this by specifying the ```link=False```.
+
+Here an example;
+
+```python
+>>> messenger.send_image(
+        image="https://i.imgur.com/Fh7XVYY.jpeg",
+        recipient_id="255757xxxxxx",
+    )
+```
+
+> Note: You can also send media from your local machine but you have to upload it first to Whatsapp Cloud API, you can do this using the ```upload_media``` method. and then use the returned object id to send the media.
+
+Here an example;
+
+```python
+>>> media_id = messenger.upload_media(
+        media='path/to/media',
+    )['id']
+>>> messenger.send_image(
+        image=media_id,
+        recipient_id="255757xxxxxx",
+        link=False
+    )
+```
+
+> Note: Don't forget to set the link to False, and also you can use the same technique for sending video, audio, gif and document from your local machine.
+
+## Sending Video
+
+Here an example;
+
+```python
+
+>>> messenger.send_video(
+        video="https://www.youtube.com/watch?v=K4TOrB7at0Y",
+        recipient_id="255757xxxxxx",
+    )
+```
+
+## Sending Audio
+
+Here an example;
+
+```python
+>>> messenger.send_audio(
+        audio="https://www.soundhelix.com/examples/mp3/SoundHelix-Song-1.mp3",
+        recipient_id="255757xxxxxx",
+    )
+```
+
+## Sending Document
+
+Here an example;
+
+```python
+>>> messenger.send_document(
+        document="http://www.africau.edu/images/default/sample.pdf",
+        recipient_id="255757xxxxxx",
+    )
+```
+
+## Sending Location
+
+Here an example;
+
+```python
+>>> messenger.send_location(
+        lat=1.29,
+        long=103.85,
+        name="Singapore",
+        address="Singapore",
+        recipient_id="255757xxxxxx",
+    )
+```
+
+## Sending Interactive buttons
+
+Here an example;
+
+> Note: row button title may not exceed 20 characters otherwise your message will not be sent to the target phone.
+
+```python
+>>> messenger.send_button(
+        recipient_id="255757xxxxxx",
+        button={
+            "header": "Header Testing",
+            "body": "Body Testing",
+            "footer": "Footer Testing",
+            "action": {
+                "button": "Button Testing",
+                "sections": [
+                    {
+                        "title": "iBank",
+                        "rows": [
+                            {"id": "row 1", "title": "Send Money", "description": ""},
+                            {
+                                "id": "row 2",
+                                "title": "Withdraw money",
+                                "description": "",
+                            },
+                        ],
+                    }
+                ],
+            },
+        },
+    )
+```
+
+## Sending Interactive reply buttons
+
+Here an example;
+
+> Send reply button only displays three reply buttons, if it exceeds three reply buttons, it will raise an error and your message will not be sent.
+
+```python
+>>> messenger.send_reply_button(
+        recipient_id="255757xxxxxx",
+        button={
+            "type": "button",
+            "body": {
+                "text": "This is a test button"
+            },
+            "action": {
+                "buttons": [
+                    {
+                        "type": "reply",
+                        "reply": {
+                            "id": "b1",
+                            "title": "This is button 1"
+                        }
+                    },
+                    {
+                        "type": "reply",
+                        "reply": {
+                            "id": "b2",
+                            "title": "this is button 2"
+                        }
+                    }
+                ]
+            }
+      },
+    )
+```
+
+## Sending a Template Messages
+
+Here how to send a pre-approved template message, Template messages can either be;
+
+1. Text template
+2. Media based template
+3. Interactive template
+
+You can customize the template message by passing a dictionary of components.
+
+    
+IMPORTANT: components are also known as variable parameters (like `{{0}}` or `{{1}}`) which are used to include variables into a message.
+You can find the available components in the documentation.
+<https://developers.facebook.com/docs/whatsapp/cloud-api/guides/send-message-templates>
+
+```python
+>>> messenger.send_template("hello_world", "255757xxxxxx", components=[])
+```
+
+## Webhook
+
+Webhook are useful incase you're wondering how to respond to incoming message send by user, but I have created a [starter webhook](https://github.com/Neurotech-HQ/heyoo/blob/main/hook.py) which you can then customize it according to your own plans.
+
+Here an example on how you can use webhook to respond to incoming messages;
+
+```python
+  # Handle Webhook Subscriptions
+    data = request.get_json()
+    logging.info("Received webhook data: %s", data)
+    changed_field = messenger.changed_field(data)
+    if changed_field == "messages":
+        new_message = messenger.get_mobile(data)
+        if new_message:
+            mobile = messenger.get_mobile(data)
+            name = messenger.get_name(data)
+            message_type = messenger.get_message_type(data)
+            logging.info(
+                f"New Message; sender:{mobile} name:{name} type:{message_type}"
+            )
+            if message_type == "text":
+                message = messenger.get_message(data)
+                name = messenger.get_name(data)
+                logging.info("Message: %s", message)
+                messenger.send_message(f"Hi {name}, nice to connect with you", mobile)
+
+            elif message_type == "interactive":
+                message_response = messenger.get_interactive_response(data)
+                intractive_type = message_response.get("type")
+                message_id = message_response[intractive_type]["id"]
+                message_text = message_response[intractive_type]["title"]
+                logging.info(f"Interactive Message; {message_id}: {message_text}")
+
+            elif message_type == "location":
+                message_location = messenger.get_location(data)
+                message_latitude = message_location["latitude"]
+                message_longitude = message_location["longitude"]
+                logging.info("Location: %s, %s", message_latitude, message_longitude)
+
+            elif message_type == "image":
+                image = messenger.get_image(data)
+                image_id, mime_type = image["id"], image["mime_type"]
+                image_url = messenger.query_media_url(image_id)
+                image_filename = messenger.download_media(image_url, mime_type)
+                print(f"{mobile} sent image {image_filename}")
+                logging.info(f"{mobile} sent image {image_filename}")
+
+            elif message_type == "video":
+                video = messenger.get_video(data)
+                video_id, mime_type = video["id"], video["mime_type"]
+                video_url = messenger.query_media_url(video_id)
+                video_filename = messenger.download_media(video_url, mime_type)
+                print(f"{mobile} sent video {video_filename}")
+                logging.info(f"{mobile} sent video {video_filename}")
+
+            elif message_type == "audio":
+                audio = messenger.get_audio(data)
+                audio_id, mime_type = audio["id"], audio["mime_type"]
+                audio_url = messenger.query_media_url(audio_id)
+                audio_filename = messenger.download_media(audio_url, mime_type)
+                print(f"{mobile} sent audio {audio_filename}")
+                logging.info(f"{mobile} sent audio {audio_filename}")
+
+            elif message_type == "document":
+                file = messenger.get_document(data)
+                file_id, mime_type = file["id"], file["mime_type"]
+                file_url = messenger.query_media_url(file_id)
+                file_filename = messenger.download_media(file_url, mime_type)
+                print(f"{mobile} sent file {file_filename}")
+                logging.info(f"{mobile} sent file {file_filename}")
+            else:
+                print(f"{mobile} sent {message_type} ")
+                print(data)
+        else:
+            delivery = messenger.get_delivery(data)
+            if delivery:
+                print(f"Message : {delivery}")
+            else:
+                print("No new message")
+    return "ok"
+```
+
+Incase you want a hustle free automatic deployment of the webhook to the Heroku platform, then we have made it simpler for you. With Just a click of a button you can deploy your webhook to Heroku.
+
+## steps to Deploy webhook to Heroku
+
+1. Click the deploy button and the Heroku webpage will open for authentication, after authentication sit back and relax for deployment to finish.
+                             [![Deploy](https://www.herokucdn.com/deploy/button.svg)](https://heroku.com/deploy?template=https://github.com/JAXPARROW/whatsapi-flask-webhook)
+
+2. From Heroku settings configure your Environment varibles of your WhatsAapp application.
+3. Setup and verify your webhook url and token then subscribe to messages.
+
+To learn more about webhook and how to configure in your Facebook developer dashboard please [have a look here](https://developers.facebook.com/docs/whatsapp/cloud-api/guides/set-up-webhooks).
+
+
+## Issues
+
+If you will face any issue with the usage of this package please raise one so as we can quickly fix it as soon as possible;
+
+## Contributing
+
+This is an opensource project under ```MIT License``` so any one is welcome to contribute from typo, to source code to documentation, ```JUST FORK IT```.
+
+## References
+
+1. [WhatsApp Cloud API official documentation](https://developers.facebook.com/docs/whatsapp/cloud-api/)
+2. [Programming WhatsApp is now even easier for Python Developers](https://mr-collins-llb.medium.com/programming-whatsapp-is-now-even-easier-for-python-developers-e1a4343deed6)
+3. [Meet Heyoo — an Open-source Python Wrapper for WhatsApp Cloud API](https://betterprogramming.pub/programming-whatsapp-is-now-even-easier-for-python-developers-e1a4343deed6)
+4. [Whatsapp Cloud API: How to send WhatsApp messages from Python?](https://medium.com/@today.rafi/whatsapp-cloud-api-how-to-send-whatsapp-messages-from-python-9baa03c93b5d)
+
+## Related
+
+1. [WhatsApp Cloud API PHP Wrapper](https://github.com/pro-cms/whatsappcloud-php)
+2. [Heyoo Javascript](https://github.com/JS-Hub-ZW/heyooh)
+
+## All the credit
+
+1. [kalebu](https://github.com/Kalebu)
+2. All other contributors
+</samp>