from os import getenv
from heyoo import WhatsApp
from dotenv import load_dotenv

if __name__ == "__main__":
    load_dotenv()
<<<<<<< HEAD
    messenger = WhatsApp(token=getenv("TOKEN"), phone_number_id=getenv("PHONE_NUMBER_ID"))
=======
    messenger = WhatsApp(token=getenv("TOKEN"), phone_number_id=getenv("PhoneNumberID"))
>>>>>>> 7dfdb998

    response = messenger.send_message(
        message="https://www.youtube.com/watch?v=K4TOrB7at0Y",
        recipient_id="255757xxxxxx",
    )
    print(response)<|MERGE_RESOLUTION|>--- conflicted
+++ resolved
@@ -4,14 +4,12 @@
 
 if __name__ == "__main__":
     load_dotenv()
-<<<<<<< HEAD
+
     messenger = WhatsApp(token=getenv("TOKEN"), phone_number_id=getenv("PHONE_NUMBER_ID"))
-=======
-    messenger = WhatsApp(token=getenv("TOKEN"), phone_number_id=getenv("PhoneNumberID"))
->>>>>>> 7dfdb998
 
     response = messenger.send_message(
         message="https://www.youtube.com/watch?v=K4TOrB7at0Y",
         recipient_id="255757xxxxxx",
     )
+
     print(response)